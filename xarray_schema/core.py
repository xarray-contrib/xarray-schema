from typing import Any, Callable, Dict, Hashable, Iterable, Tuple, Union

import numpy as np
import xarray as xr
from dask.array.core import _check_regular_chunks
# TODOs:
# - api grouping, should the constructors look similar to the DataArray/Dataset constructors


class SchemaError(Exception):
    '''Custom Schema Error'''

    pass


class DataArraySchema:
    '''A light-weight xarray.DataArray validator

    Parameters
    ----------
    dtype : Any, optional
        Datatype of the the variable. If a string is specified it must be a valid NumPy data type value, by default None
    shape : Tuple[Union[int, None]], optional
        Shape of the DataArray. `None` may be used as a wildcard value. By default None
    dims : Tuple[Union[Hashable, None]], optional
        Dimensions of the DataArray.  `None` may be used as a wildcard value. By default None
    name : str, optional
        Name of the DataArray, by default None
    array_type : Any, optional
        Type of the underlying data in a DataArray (e.g. `numpy.ndarray`), by default None
    checks : Iterable[Callable], optional
        List of callables that take and return a DataArray, by default None'''

    def __init__(
        self,
        dtype: Any = None,
        shape: Tuple[Union[int, None]] = None,
        dims: Tuple[Union[Hashable, None]] = None,
        coords: Dict[Hashable, Any] = None,
        chunks: Dict[Hashable, Union[int, None]] = None,
        name: str = None,
        array_type: Any = None,
        attrs: Dict[Hashable, Any] = None,
        checks: Iterable[Callable] = None,
    ) -> None:

        self.dtype = dtype
        self.shape = shape
        self.dims = dims
        self.coords = coords
        self.name = name
        self.chunks = chunks
        self.attrs = attrs
        self.array_type = array_type

        self.checks = checks if checks is not None else []

    def validate(self, da: xr.DataArray) -> xr.DataArray:
        '''Check if the DataArray complies with the Schema.

        Parameters
        ----------
        da : xr.DataArray
            DataArray to be validated

        Returns
        -------
        xr.DataArray
            Validated DataArray

        Raises
        ------
        SchemaError
        '''
        if da.chunks:
            assert _check_regular_chunks(da.chunks), 'Good gracious no! Chunks are not regular!'
        if not isinstance(da, xr.DataArray):
            raise ValueError('Input must be a xarray.DataArray')

        if self.dtype is not None and not np.issubdtype(da.dtype, self.dtype):
            raise SchemaError(f'dtype {da.dtype} != {self.dtype}')

        if self.name is not None and self.name != da.name:
            raise SchemaError(f'name {da.name} != {self.name}')

        if self.shape is not None:
            if len(self.shape) != da.ndim:
                raise SchemaError(
                    f'number of dimensions in shape ({da.ndim}) != da.ndim ({len(self.shape)})'
                )

            for i, (actual, expected) in enumerate(zip(da.shape, self.shape)):
                if expected is not None and actual != expected:
                    raise SchemaError(f'shape mismatch in axis {i}: {actual} != {expected}')

        if self.dims is not None:
            if len(self.dims) != len(da.dims):
                raise SchemaError(
                    f'length of dims does not match: {len(da.dims)} != {len(self.dims)}'
                )

            for i, (actual, expected) in enumerate(zip(da.dims, self.dims)):
                if expected is not None and actual != expected:
                    raise SchemaError(f'dim mismatch in axis {i}: {actual} != {expected}')

        if self.coords is not None:
            raise NotImplementedError('coords schema not implemented yet')

        if self.chunks:
            dim_chunks = dict(zip(da.dims, da.chunks))
            dim_sizes = dict(zip(da.dims, da.shape))
            for key, ec in self.chunks.items():
                if isinstance(ec, int):
                    # handles case of expected chunksize is shorthand of -1 which translates to the full length of dimension
<<<<<<< HEAD
                    if ec == -1:
                        ec = dim_sizes[key]
=======
                    if ec < 0:
                        ec = len(da[key])
>>>>>>> 37ecca9e
                        # grab the first entry in da's tuple of chunks to be representative (as it should be assuming they're regular)
                    ac = dim_chunks[key][0]
                    if ac != ec:
                        raise SchemaError(f'{key} chunks did not match: {ac} != {ec}')

                else:  # assumes ec is an iterable
                    ac = dim_chunks[key]
                    if tuple(ac) != tuple(ec):
                        raise SchemaError(f'{key} chunks did not match: {ac} != {ec}')

        if self.attrs:
            raise NotImplementedError('attrs schema not implemented yet')

        if self.array_type and not isinstance(da.data, self.array_type):
            raise SchemaError(f'array_type {type(da.data)} != {self.array_type}')

        if self.checks:
            for check in self.checks:
                da = check(da)


class DatasetSchema:
    '''A light-weight xarray.Dataset validator

    Parameters
    ----------
    data_vars : mapping of variable names and DataArraySchemas, optional
        Per-variable DataArraySchema's, by default None
    checks : Iterable[Callable], optional
        Dataset wide checks, by default None
    '''

    def __init__(
        self,
        data_vars: Dict[Hashable, Union[DataArraySchema, None]] = None,
        coords: Dict[Hashable, Any] = None,
        attrs: Dict[Hashable, Any] = None,
        checks: Iterable[Callable] = None,
    ) -> None:

        self.data_vars = data_vars
        self.coords = coords
        self.attrs = attrs
        self.checks = checks

    def validate(self, ds: xr.Dataset) -> xr.Dataset:
        '''Check if the Dataset complies with the Schema.

        Parameters
        ----------
        ds : xr.Dataset
            Dataset to be validated

        Returns
        -------
        xr.Dataset
            Validated Dataset

        Raises
        ------
        SchemaError
        '''

        if self.data_vars is not None:
            for key, da_schema in self.data_vars.items():
                if da_schema is not None:
                    da_schema.validate(ds.data_vars[key])
                else:
                    if key not in ds.data_vars:
                        raise SchemaError(f'data variable {key} not in ds')

        if self.coords is not None:
            raise NotImplementedError('coords schema not implemented yet')

        if self.attrs:
            raise NotImplementedError('attrs schema not implemented yet')

        if self.checks:
            for check in self.checks:
                ds = check(ds)

        return ds<|MERGE_RESOLUTION|>--- conflicted
+++ resolved
@@ -112,13 +112,8 @@
             for key, ec in self.chunks.items():
                 if isinstance(ec, int):
                     # handles case of expected chunksize is shorthand of -1 which translates to the full length of dimension
-<<<<<<< HEAD
-                    if ec == -1:
+                    if ec < 0:
                         ec = dim_sizes[key]
-=======
-                    if ec < 0:
-                        ec = len(da[key])
->>>>>>> 37ecca9e
                         # grab the first entry in da's tuple of chunks to be representative (as it should be assuming they're regular)
                     ac = dim_chunks[key][0]
                     if ac != ec:
