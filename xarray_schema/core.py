from typing import Any, Callable, Dict, Hashable, Iterable, Tuple, Union

import numpy as np
import xarray as xr

# TODOs:
# - api grouping, should the constructors look similar to the DataArray/Dataset constructors


class SchemaError(Exception):
    '''Custom Schema Error'''

    pass


class DataArraySchema:
    '''A light-weight xarray.DataArray validator

    Parameters
    ----------
    dtype : Any, optional
        Datatype of the the variable. If a string is specified it must be a valid NumPy data type value, by default None
    shape : Tuple[Union[int, None]], optional
        Shape of the DataArray. `None` may be used as a wildcard value. By default None
    dims : Tuple[Union[Hashable, None]], optional
        Dimensions of the DataArray.  `None` may be used as a wildcard value. By default None
    name : str, optional
        Name of the DataArray, by default None
    array_type : Any, optional
        Type of the underlying data in a DataArray (e.g. `numpy.ndarray`), by default None
    checks : Iterable[Callable], optional
        List of callables that take and return a DataArray, by default None'''

    def __init__(
        self,
        dtype: Any = None,
        shape: Tuple[Union[int, None]] = None,
        dims: Tuple[Union[Hashable, None]] = None,
        coords: Dict[Hashable, Any] = None,
        chunks: Dict[Hashable, Union[int, None]] = None,
        name: str = None,
        array_type: Any = None,
        attrs: Dict[Hashable, Any] = None,
        checks: Iterable[Callable] = None,
    ) -> None:

        self.dtype = dtype
        self.shape = shape
        self.dims = dims
        self.coords = coords
        self.name = name
        self.chunks = chunks
        self.attrs = attrs
        self.array_type = array_type

        self.checks = checks if checks is not None else []

    def validate(self, da: xr.DataArray) -> xr.DataArray:
        '''Check if the DataArray complies with the Schema.

        Parameters
        ----------
        da : xr.DataArray
            DataArray to be validated

        Returns
        -------
        xr.DataArray
            Validated DataArray

        Raises
        ------
        SchemaError
        '''

        if self.dtype is not None and not np.issubdtype(da.dtype, self.dtype):
            raise SchemaError(f'dtype {da.dtype} != {self.dtype}')

        if self.name is not None and self.name != da.name:
            raise SchemaError(f'name {da.name} != {self.name}')

        if self.shape is not None:
            if len(self.shape) != da.ndim:
                raise SchemaError(
                    f'number of dimensions in shape ({da.ndim}) != da.ndim ({len(self.shape)})'
                )

            for i, (actual, expected) in enumerate(zip(da.shape, self.shape)):
                if expected is not None and actual != expected:
                    raise SchemaError(f'shape mismatch in axis {i}: {actual} != {expected}')

        if self.dims is not None:
            if len(self.dims) != len(da.dims):
                raise SchemaError(
                    f'length of dims does not match: {len(da.dims)} != {len(self.dims)}'
                )

            for i, (actual, expected) in enumerate(zip(da.dims, self.dims)):
                if expected is not None and actual != expected:
                    raise SchemaError(f'dim mismatch in axis {i}: {actual} != {expected}')

        if self.coords is not None:
            raise NotImplementedError('coords schema not implemented yet')

        if self.chunks:
<<<<<<< HEAD
            # ensure that the chunks are what you want them to be
            for dim, expected in self.chunks.items():
                # for special case of chunksize=-1, make the expected equal to the full length of that dimension
                if expected == -1:
                    expected = len(da[dim])
                actual = da.chunks[dim][0]
                if actual != expected:
                    raise SchemaError(f'chunk mismatch for dimension {dim}: {actual} != {expected}')
=======
            dim_chunks = dict(zip(da.dims, da.chunks))
            for key, ec in self.chunks.items():
                if isinstance(ec, int):
                    for ac in dim_chunks[key][:-1]:
                        if ac != ec:
                            raise SchemaError(f'{key} chunks did not match: {ac} != {ec}')

                else:  # assumes ec is an iterable
                    ac = dim_chunks[key]
                    if tuple(ac) != tuple(ec):
                        raise SchemaError(f'{key} chunks did not match: {ac} != {ec}')
>>>>>>> 0a606258

        if self.attrs:
            raise NotImplementedError('attrs schema not implemented yet')

        if self.array_type and not isinstance(da.data, self.array_type):
            raise SchemaError(f'array_type {type(da.data)} != {self.array_type}')

        if self.checks:
            for check in self.checks:
                da = check(da)

        return da


class DatasetSchema:
    '''A light-weight xarray.Dataset validator

    Parameters
    ----------
    data_vars : mapping of variable names and DataArraySchemas, optional
        Per-variable DataArraySchema's, by default None
    checks : Iterable[Callable], optional
        Dataset wide checks, by default None
    '''

    def __init__(
        self,
        data_vars: Dict[Hashable, Union[DataArraySchema, None]] = None,
        coords: Dict[Hashable, Any] = None,
        attrs: Dict[Hashable, Any] = None,
        checks: Iterable[Callable] = None,
    ) -> None:

        self.data_vars = data_vars
        self.coords = coords
        self.attrs = attrs
        self.checks = checks

    def validate(self, ds: xr.Dataset) -> xr.Dataset:
        '''Check if the Dataset complies with the Schema.

        Parameters
        ----------
        ds : xr.Dataset
            Dataset to be validated

        Returns
        -------
        xr.Dataset
            Validated Dataset

        Raises
        ------
        SchemaError
        '''

        if self.data_vars is not None:
            for key, da_schema in self.data_vars.items():
                if da_schema is not None:
                    da_schema.validate(ds.data_vars[key])
                else:
                    if key not in ds.data_vars:
                        raise SchemaError(f'data variable {key} not in ds')

        if self.coords is not None:
            raise NotImplementedError('coords schema not implemented yet')

        if self.attrs:
            raise NotImplementedError('attrs schema not implemented yet')

        if self.checks:
            for check in self.checks:
                ds = check(ds)

        return ds<|MERGE_RESOLUTION|>--- conflicted
+++ resolved
@@ -72,6 +72,7 @@
         ------
         SchemaError
         '''
+        assert isinstance(da, xr.core.dataarray.DataArray),'Input is not an xarray DataArray and schema for chunks are not yet implemented'
 
         if self.dtype is not None and not np.issubdtype(da.dtype, self.dtype):
             raise SchemaError(f'dtype {da.dtype} != {self.dtype}')
@@ -103,28 +104,21 @@
             raise NotImplementedError('coords schema not implemented yet')
 
         if self.chunks:
-<<<<<<< HEAD
-            # ensure that the chunks are what you want them to be
-            for dim, expected in self.chunks.items():
-                # for special case of chunksize=-1, make the expected equal to the full length of that dimension
-                if expected == -1:
-                    expected = len(da[dim])
-                actual = da.chunks[dim][0]
-                if actual != expected:
-                    raise SchemaError(f'chunk mismatch for dimension {dim}: {actual} != {expected}')
-=======
             dim_chunks = dict(zip(da.dims, da.chunks))
             for key, ec in self.chunks.items():
                 if isinstance(ec, int):
-                    for ac in dim_chunks[key][:-1]:
-                        if ac != ec:
-                            raise SchemaError(f'{key} chunks did not match: {ac} != {ec}')
+                    # handles case of expected chunksize is shorthand of -1 which translates to the full length of dimension
+                    if ec==-1:
+                        ec = len(da[key])
+                        # grab the first entry in da's tuple of chunks to be representative (as it should be assuming they're regular)
+                    ac = dim_chunks[key][0]
+                    if ac != ec:
+                        raise SchemaError(f'{key} chunks did not match: {ac} != {ec}')
 
                 else:  # assumes ec is an iterable
                     ac = dim_chunks[key]
                     if tuple(ac) != tuple(ec):
                         raise SchemaError(f'{key} chunks did not match: {ac} != {ec}')
->>>>>>> 0a606258
 
         if self.attrs:
             raise NotImplementedError('attrs schema not implemented yet')
@@ -135,8 +129,6 @@
         if self.checks:
             for check in self.checks:
                 da = check(da)
-
-        return da
 
 
 class DatasetSchema:
